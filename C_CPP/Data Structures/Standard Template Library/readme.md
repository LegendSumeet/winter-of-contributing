# Standard Template Library (STL)

## Introduction
<p> Standard Template Library (STL) are the main part of many computer science algorithms as they enable the programmers to handle the data in an efficient way. The Standard Template Library (STL) is a set of C++ template classes to provide common programming data structures and functions.

In this project, we'll talk about Deque (Double Ended Queue), a topic under The Standard Template Library (STL) in C++ through documentation. </p>

<hr>

## Standard Template Library (STL) contains:
- array
- [vector](Vector)
- [map](Maps)
- stack
- queue
- [deque](Deque)
- set
<<<<<<< HEAD
- map
- multimap
- [Lists](STL-LISTS.md)
=======
>>>>>>> 66795f91
<|MERGE_RESOLUTION|>--- conflicted
+++ resolved
@@ -8,16 +8,14 @@
 <hr>
 
 ## Standard Template Library (STL) contains:
-- array
-- [vector](Vector)
-- [map](Maps)
-- stack
-- queue
-- [deque](Deque)
-- set
-<<<<<<< HEAD
-- map
-- multimap
+
+- Array
+- [Vector](Vector)
+- [Map](Maps)
+- Stack
+- Queue
+- [Deque](Deque)
+- Set
+- Map
+- Multimap
 - [Lists](STL-LISTS.md)
-=======
->>>>>>> 66795f91
