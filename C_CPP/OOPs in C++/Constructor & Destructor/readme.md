--- conflicted
+++ resolved
@@ -3,10 +3,9 @@
 - Types Of Constructors:
     - [Default Constructor](default-constructor.md)
     - [Parametrized Constructor](parametrized-constructor.md)
-<<<<<<< HEAD
-    - [String-Copy_Constructor](String-Copy_Constructor.md)
-=======
+
+- [String-Copy_Constructor](String-Copy_Constructor.md)
+    
 - [Constructors in derived classes ](Constructors_in_Derived_Classes.md)
 
 - [Advanced Destructor](Advanced-Destructor.md)
->>>>>>> 604db76d
