- [Ugly Numbers](Ugly_Number.md)
- [0/1 Knapsack](DP_Knapsack.md)
<<<<<<< HEAD
- [Bellman Ford Algorithm](BellmanFordAlgorithm.md)
=======
- [Traveling Salesman Problem(TSP)](TSP.md)
>>>>>>> daf70fd6
<|MERGE_RESOLUTION|>--- conflicted
+++ resolved
@@ -1,7 +1,6 @@
+Index 
+
 - [Ugly Numbers](Ugly_Number.md)
 - [0/1 Knapsack](DP_Knapsack.md)
-<<<<<<< HEAD
 - [Bellman Ford Algorithm](BellmanFordAlgorithm.md)
-=======
 - [Traveling Salesman Problem(TSP)](TSP.md)
->>>>>>> daf70fd6
