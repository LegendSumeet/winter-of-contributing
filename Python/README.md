--- conflicted
+++ resolved
@@ -12,19 +12,13 @@
 - [What_Is_Programming_Language](./What_Is_Programming_Language)
 - [What is type conversion ?](./Type_Conversion)
 - [Use_Cases](./Use_Cases)
-<<<<<<< HEAD
 - [Virtual Environment](./Virtual_Environment)
-=======
 - [Operators](./Operators)
->>>>>>> d0c808c8
 ## Learning path
 1. Git & GitHub
 2. Brief history of python
 3. What is a programming language?
 4. What is type conversion ?
 5. Use cases of Python
-<<<<<<< HEAD
 6. Virtual Environment
-=======
-6. Operators
->>>>>>> d0c808c8
+7. Operators
